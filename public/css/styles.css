--- conflicted
+++ resolved
@@ -8,13 +8,10 @@
     padding: 0 20px;
 }
 
-<<<<<<< HEAD
 .regionGroup {
     margin-left: 10px;
 }
 
-=======
->>>>>>> 365e1fee
 #load-message{
     position: absolute;
     top: 0;
@@ -57,7 +54,6 @@
     display: block;
 }
 
-
 .loader {
     border: 16px solid #f3f3f3; /* Light grey */
     border-top: 16px solid #3498db; /* Blue */
