<<<<<<< HEAD
import React from 'react';
import { Route } from 'react-router-dom';
import { connect } from 'react-redux';
import { bindActionCreators } from 'redux';
import ConnectionItem from './connectionItem';
import CondensedList from '../../common/condensedList';
import ApplicationState, { IConnection } from '../../../store/applicationState.js';
import { RouteComponentProps } from 'react-router-dom';
import IConnectionActions, * as connectionActions from '../../../actions/connectionActions';
import ConnectionForm from './connectionForm';
import './connectionsPage.scss';
import { AzureCloudStorageService } from '../../../providers/storage/azureBlobStorage'
import { debug } from 'util';

=======
import React from "react";
import { Route } from "react-router-dom";
import { connect } from "react-redux";
import { bindActionCreators } from "redux";
import ConnectionItem from "./connectionItem";
import CondensedList from "../../common/condensedList";
import ApplicationState, { IConnection } from "../../../store/applicationState.js";
import { RouteComponentProps } from "react-router-dom";
import IConnectionActions, * as connectionActions from "../../../actions/connectionActions";
import ConnectionForm from "./connectionForm";
import "./connectionsPage.scss";
>>>>>>> 647c07b1

export interface IConnectionPageProps extends RouteComponentProps, React.Props<ConnectionPage> {
    connections: IConnection[];
    actions: IConnectionActions;
}

export interface IConnectionPageState {
    connection: IConnection;
}

function mapStateToProps(state: ApplicationState) {
    return {
        connections: state.connections,
    };
}

function mapDispatchToProps(dispatch) {
    return {
        actions: bindActionCreators(connectionActions, dispatch),
    };
}

@connect(mapStateToProps, mapDispatchToProps)
export default class ConnectionPage extends React.Component<IConnectionPageProps, IConnectionPageState> {
    constructor(props, context) {
        super(props, context);

        this.state = {
            connection: null,
        };

        this.onFormSubmit = this.onFormSubmit.bind(this);
        this.onConnectionDelete = this.onConnectionDelete.bind(this);
    }

    public componentDidMount() {
        this.props.actions.loadConnections();

        const connectionId = this.props.match.params["connectionId"];
        if (connectionId) {
            this.loadConnection(connectionId);
        }
    }

    public componentDidUpdate = (prevProps) => {
        const prevConnectionId = prevProps.match.params["connectionId"];
        const newConnectionId = this.props.match.params["connectionId"];

        if (prevConnectionId !== newConnectionId) {
            this.loadConnection(newConnectionId);
        }
    }

    public render() {
        return (
            <div className="app-connections-page">
                <div className="app-connections-page-list bg-lighter-1">
                    <CondensedList
                        title="Connections"
                        newLinkTo={"/connections/create"}
                        onDelete={this.onConnectionDelete}
                        Component={ConnectionItem}
                        items={this.props.connections} />
                </div>

                <Route exact path="/connections" render={(props) =>
                    <div className="app-connections-page-detail m-3 text-light">
                        <h6>Please select a connection to edit</h6>
                    </div>
                } />

                <Route exact path="/connections/:connectionId" render={(props) =>
                    <ConnectionForm
                        connection={this.state.connection}
                        onSubmit={this.onFormSubmit} />
                } />
            </div>
        );
    }

    private loadConnection(connectionId: string) {
        this.props.actions.loadConnection(connectionId)
            .then((connection) => {
                this.setState({
                    connection,
                });
            })
            .catch(() => {
                this.setState({
                    connection: null,
                });
            });
    }

    private onConnectionDelete = (connection: IConnection) => {
        this.props.actions.deleteConnection(connection);
    }

    private onFormSubmit = (connection: IConnection) => {
        this.props.actions.saveConnection(connection).then(() => {
            this.props.history.push("/connections");
        });
    }
}<|MERGE_RESOLUTION|>--- conflicted
+++ resolved
@@ -1,4 +1,3 @@
-<<<<<<< HEAD
 import React from 'react';
 import { Route } from 'react-router-dom';
 import { connect } from 'react-redux';
@@ -12,20 +11,6 @@
 import './connectionsPage.scss';
 import { AzureCloudStorageService } from '../../../providers/storage/azureBlobStorage'
 import { debug } from 'util';
-
-=======
-import React from "react";
-import { Route } from "react-router-dom";
-import { connect } from "react-redux";
-import { bindActionCreators } from "redux";
-import ConnectionItem from "./connectionItem";
-import CondensedList from "../../common/condensedList";
-import ApplicationState, { IConnection } from "../../../store/applicationState.js";
-import { RouteComponentProps } from "react-router-dom";
-import IConnectionActions, * as connectionActions from "../../../actions/connectionActions";
-import ConnectionForm from "./connectionForm";
-import "./connectionsPage.scss";
->>>>>>> 647c07b1
 
 export interface IConnectionPageProps extends RouteComponentProps, React.Props<ConnectionPage> {
     connections: IConnection[];
