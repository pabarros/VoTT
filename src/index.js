--- conflicted
+++ resolved
@@ -154,12 +154,7 @@
 
 //load logic
 function fileSelected(filepath) {
-<<<<<<< HEAD
    $('#load-message-container').hide();
-=======
-
-   $('#load-message').hide();
->>>>>>> 53ee46ae
 
   if (filepath) {  //checking if a video is dropped
     let pathName = filepath.path;
@@ -211,12 +206,9 @@
     assetFolder = path.join(path.dirname(pathName), `${path.basename(pathName, path.extname(pathName))}_output`);
     
     try {
-<<<<<<< HEAD
       var config = require(`${pathName}.json`);
       saveState = JSON.stringify(config);
-=======
-      config = require(`${pathName}.json`);
->>>>>>> 53ee46ae
+
       //restore config
       $('#inputtags').val(config.inputTags);
       config.inputTags.split(",").forEach( tag => {
@@ -229,11 +221,7 @@
         $('#suggestiontype').val(config.suggestiontype);
       }
       if (config.scd){
-<<<<<<< HEAD
         document.getElementById("scd").checked = config.scd;
-=======
-        document.getElementById("scd").checked =config.scd;
->>>>>>> 53ee46ae
       }
       
     } catch (e) {
@@ -266,7 +254,6 @@
 
         videotagging.src = ''; // ensures reload if user opens same video 
 
-<<<<<<< HEAD
         if (isDir){
             $('title').text(`Image Tagging Job: ${path.dirname(pathName)}}`); //set title indicator
 
@@ -319,19 +306,6 @@
           //track visited frames
           trackingExtension.startTracking();
         }
-=======
-        //init region tracking
-        trackingExtension = new VideoTaggingTrackingExtension({
-            videotagging: videotagging, 
-            trackingFrameRate: 15,
-            method: $('#suggestiontype').val(),
-            enableRegionChangeDetection: document.getElementById("scd").checked,
-            enableSceneChangeDetection: document.getElementById("scd").checked,
-            saveHandler: save
-        });
-        
-        trackingExtension.startTracking();
->>>>>>> 53ee46ae
 
         //init detection
         detection = new DetectionExtension(videotagging, visitedFrames);
@@ -446,11 +420,7 @@
     var saveObject = {
       "frames" : videotagging.frames,
       "framerate":$('#framerate').val(),
-<<<<<<< HEAD
       "inputTags": $('#inputtags').val().replace(/\s/g,''),
-=======
-      "inputTags": $('#inputtags').val(),
->>>>>>> 53ee46ae
       "suggestiontype": $('#suggestiontype').val(),
       "scd": document.getElementById("scd").checked,
       "visitedFrames": Array.from(visitedFrames),
