import * as bodyParser from 'body-parser';
import * as morgan from 'morgan';
import * as bunyan from 'bunyan';
import * as cookies from 'cookies';
import * as cookieParser from 'cookie-parser';
import * as express from 'express';
import cookieSession = require('cookie-session');
import * as methodOverride from 'method-override';
import * as passport from 'passport';
import * as passportAzureAD from 'passport-azure-ad';
import * as config from './config';
import * as path from 'path';
import * as express_request_id from 'express-request-id';
import * as graph from './graph'

import * as graph from './graph';

const OIDCStrategyTemplate = {} as passportAzureAD.IOIDCStrategyOptionWithoutRequest;

const log = bunyan.createLogger({
  name: 'BUNYAN-LOGGER',
  src: true,
});

/******************************************************************************
 * Set up passport in the app
 ******************************************************************************/

// -----------------------------------------------------------------------------
// To support persistent login sessions, Passport needs to be able to
// serialize users into and deserialize users out of the session.  Typically,
// this will be as simple as storing the user ID when serializing, and finding
// the user by ID when deserializing.
// -----------------------------------------------------------------------------

<<<<<<< HEAD
interface ISerializedUser {
  oid: string;
  access_token: string;
  refresh_token: string;
}

passport.serializeUser((user: ISerializedUser, done) => {
  const stored = { oid: user.oid, refresh_token: user.refresh_token};
  done(null, stored );
});

passport.deserializeUser(async (stored: ISerializedUser, done) => {
  const result = await graph.getUserDetails(stored.refresh_token);
  if (!result) { done(Error('no user profile')); }
  return done(null, result);
=======
class IMinUser {
  oid: string;
  refresh_token: string;
}

passport.serializeUser((user: IMinUser, done) => {
  done(null, { oid: user.oid, refresh_token: user.refresh_token })
});

passport.deserializeUser(async (storedUser: IMinUser, done) => {
  let profile = await graph.getUserDetails(storedUser.refresh_token)
    .catch(reason => {
      log.error('graph get', reason);
      return done(reason);
    });

  profile = { ...profile, ...storedUser };

  done(null, profile)
>>>>>>> 64753a9c
});

// array to hold logged in users
const users = new Map<string, any>();

const findByOid = (oid: string, fn: (err: Error, user: any) => void) => {
  log.info(`finding user by oid ${oid}`);
  if (users.has(oid)) {
    return fn(null, users.get(oid));
  }
  return fn(null, null);
};

// -----------------------------------------------------------------------------
// Use the OIDCStrategy within Passport.
//
// Strategies in passport require a `verify` function, which accepts credentials
// (in this case, the `oid` claim in id_token), and invoke a callback to find
// the corresponding user object.
//
// The following are the accepted prototypes for the `verify` function
// (1) function(iss, sub, done)
// (2) function(iss, sub, profile, done)
// (3) function(iss, sub, profile, access_token, refresh_token, done)
// (4) function(iss, sub, profile, access_token, refresh_token, params, done)
// (5) function(iss, sub, profile, jwtClaims, access_token, refresh_token, params, done)
// (6) prototype (1)-(5) with an additional `req` parameter as the first parameter
//
// To do prototype (6), passReqToCallback must be set to true in the config.
// -----------------------------------------------------------------------------
passport.use(new passportAzureAD.OIDCStrategy({
  identityMetadata: config.creds.identityMetadata,
  clientID: config.creds.clientID,
  responseType: config.creds.responseType as typeof OIDCStrategyTemplate.responseType,
  responseMode: config.creds.responseMode as typeof OIDCStrategyTemplate.responseMode,
  redirectUrl: config.creds.redirectUrl,
  allowHttpForRedirectUrl: config.creds.allowHttpForRedirectUrl,
  clientSecret: config.creds.clientSecret,
  validateIssuer: config.creds.validateIssuer,
  isB2C: config.creds.isB2C,
  issuer: config.creds.issuer,
  passReqToCallback: true,
  scope: config.creds.scope,
  loggingLevel: config.creds.logLevel as typeof OIDCStrategyTemplate.loggingLevel,
  nonceLifetime: config.creds.nonceLifetime,
  nonceMaxAmount: config.creds.nonceMaxAmount,
  useCookieInsteadOfSession: config.creds.useCookieInsteadOfSession,
  cookieEncryptionKeys: config.creds.cookieEncryptionKeys,
  clockSkew: config.creds.clockSkew,
},
  (req: express.Request, iss: string, sub: string, profile: passportAzureAD.IProfile, jwtClaims: any, access_token: string, refresh_token: string, params: any, done: passportAzureAD.VerifyCallback) => {
    if (!profile.oid) {
      return done(new Error('No oid found'), null);
    }
    // asynchronous verification, for effect...
    process.nextTick(async () => {

<<<<<<< HEAD
/*    const session = req.session;
      const profileCookie = session.profile;
      if (profileCookie) {
        const user = JSON.parse(profileCookie);
        return done(null, user);
      }
      // profile.refreshToken = refreshToken;
      // profile.accessToken = accessToken;
      session.set('User', JSON.stringify(profile), { maxAge: 1000 * 60 * 60 * 24 * 365 });
      users.set(profile.oid, profile);
      return done(null, profile); */

      const fullProfile = await graph.getUserDetails(access_token);
      if (!fullProfile) {
        return done(Error('no profile'));
      }
      fullProfile.access_token = access_token;
      fullProfile.refresh_token = refresh_token;
      fullProfile.oid = profile.oid;
      return done(null, fullProfile);

/*       findByOid(profile.oid, (err, user) => {
        if (err) {
          return done(err);
        }
        if (!user) {
          // "Auto-registration"
          log.info(`storing user`, profile)
          users.push(profile);
          return done(null, profile);
        }
        return done(null, user);
      });
 */    });
=======
      let userInfo = await graph.getUserDetails(refreshToken);
      userInfo.oid = profile.oid;
      userInfo.refresh_token = refreshToken;

      return done(null, userInfo);
    });
>>>>>>> 64753a9c
  },
));

// -----------------------------------------------------------------------------
// Config the app, include middlewares
// -----------------------------------------------------------------------------
const app = express();

app.use(morgan(config.httpLogFormat));
app.set('trust proxy', true);
app.set('views', path.join(__dirname, '../public/views'));
app.set('view engine', 'ejs');
app.use(express_request_id());
app.use(methodOverride());
app.use(cookieParser());
app.use(cookieSession({ secret: 'xyzzy       1234', secure: false, maxAge: 1000 * 60 * 60 * 24 * 365 }));
app.use(bodyParser.urlencoded({ extended: true }));
app.use(passport.initialize());
app.use(passport.session());

// -----------------------------------------------------------------------------
// Set up the route controller
//
// 1. For 'login' route and 'returnURL' route, use `passport.authenticate`.
// This way the passport middleware can redirect the user to login page, receive
// id_token etc from returnURL.
//
// 2. For the routes you want to check if user is already logged in, use
// `ensureAuthenticated`. It checks if there is an user stored in session, if not
// it will call `passport.authenticate` to ask for user to log in.
// -----------------------------------------------------------------------------
function ensureAuthenticated(req: express.Request, res: express.Response, next: express.NextFunction) {
  if (req.isAuthenticated()) { return next(); }
  res.redirect('/login');
}

function ensureAuthenticatedApi(req: express.Request, res: express.Response, next: express.NextFunction) {
  if (req.isAuthenticated()) { return next(); }
  res.sendStatus(401).end();
  return next();
}

app.get('/', (req, res) => {
  res.render('index', { user: req.user });
});

// '/account' is only available to logged in user
app.get('/account', ensureAuthenticated, (req, res, next) => {
  res.render('account', { user: req.user });
});

app.get('/login',
  (req, res, next) => {
    log.info('testing');
    passport.authenticate('azuread-openidconnect',
      {
        response: res,                      // required
        // resourceURL: config.creds.redirectUrl,    // optional. Provide a value if you want to specify the resource.
        customState: 'my_state',            // optional. Provide a value if you want to provide custom state value.
        failureRedirect: '/',
        // session: false,
      } as passport.AuthenticateOptions,
    )(req, res, next);
  },
  (req, res) => {
    log.info('login was called');
    res.redirect('/');
  });

// 'GET returnURL'
// `passport.authenticate` will try to authenticate the content returned in
// query (such as authorization code). If authentication fails, user will be
// redirected to '/' (home page); otherwise, it passes to the next middleware.
app.get('/auth/openid/return',
  (req, res, next) => {
    passport.authenticate('azuread-openidconnect',
      {
        response: res,                      // required
        failureRedirect: '/',
        // session: false,

      } as passport.AuthenticateOptions,
    )(req, res, next);
  },
  (req, res, next) => {
    log.info('received a return from AzureAD.');
    res.redirect('/');
  });

// 'POST returnURL'
// `passport.authenticate` will try to authenticate the content returned in
// body (such as authorization code). If authentication fails, user will be
// redirected to '/' (home page); otherwise, it passes to the next middleware.
app.post('/auth/openid/return',
  (req, res, next) => {
    passport.authenticate('azuread-openidconnect',
      {
        response: res,                      // required
        failureRedirect: '/',
        // session: false,
      } as passport.AuthenticateOptions,
    )(req, res, next);
  },
  (req, res, next) => {
    log.info('received a return from AzureAD.');
    res.redirect('/');
  });

// 'logout' route, logout from passport, and destroy the session with AAD.
app.get('/logout', (req, res) => {
  req.session = null;
  // req.session.destroy((err) => {
  req.logOut();
  res.redirect(config.destroySessionUrl);
  // });
});

const cloudConnections = new Map<string, any>([
  ['connection1', { foo: 'bar' }],
  ['connection2', { foo: 'baz' }],
]);

app.get('/api/v1.0/cloudconnections', ensureAuthenticatedApi,
  (req, res, next) => {
    res.json(Array.from(cloudConnections.keys()));
    res.end();
    next();
  });

app.get('/api/v1.0/cloudconnections/:id', ensureAuthenticatedApi,
  (req, res, next) => {
    const id = req.params.id;
    res.json(cloudConnections.get(id));
    res.end();
    next();
  });

app.put('/api/v1.0/cloudconnections/:id', ensureAuthenticatedApi,
  (req, res, next) => {
    const id = req.params.id;
    const body = req.body;
    const status = cloudConnections.has(id) ? 200 : 201;
    cloudConnections.set(id, body);
    res.sendStatus(status);
    res.json(body);
    next();
  });

app.delete('/api/v1.0/cloudconnections/:id', ensureAuthenticatedApi,
  (req, res, next) => {
    const id = req.params.id;
    if (cloudConnections.has(id)) {
      res.sendStatus(404).end();
      return next();
    }
    cloudConnections.delete(id);
    res.end();
    return next();
  });

app.use('/public', express.static(path.join(__dirname, '../public')));

app.listen(config.port);<|MERGE_RESOLUTION|>--- conflicted
+++ resolved
@@ -11,8 +11,6 @@
 import * as config from './config';
 import * as path from 'path';
 import * as express_request_id from 'express-request-id';
-import * as graph from './graph'
-
 import * as graph from './graph';
 
 const OIDCStrategyTemplate = {} as passportAzureAD.IOIDCStrategyOptionWithoutRequest;
@@ -33,7 +31,6 @@
 // the user by ID when deserializing.
 // -----------------------------------------------------------------------------
 
-<<<<<<< HEAD
 interface ISerializedUser {
   oid: string;
   access_token: string;
@@ -49,27 +46,6 @@
   const result = await graph.getUserDetails(stored.refresh_token);
   if (!result) { done(Error('no user profile')); }
   return done(null, result);
-=======
-class IMinUser {
-  oid: string;
-  refresh_token: string;
-}
-
-passport.serializeUser((user: IMinUser, done) => {
-  done(null, { oid: user.oid, refresh_token: user.refresh_token })
-});
-
-passport.deserializeUser(async (storedUser: IMinUser, done) => {
-  let profile = await graph.getUserDetails(storedUser.refresh_token)
-    .catch(reason => {
-      log.error('graph get', reason);
-      return done(reason);
-    });
-
-  profile = { ...profile, ...storedUser };
-
-  done(null, profile)
->>>>>>> 64753a9c
 });
 
 // array to hold logged in users
@@ -127,7 +103,6 @@
     // asynchronous verification, for effect...
     process.nextTick(async () => {
 
-<<<<<<< HEAD
 /*    const session = req.session;
       const profileCookie = session.profile;
       if (profileCookie) {
@@ -162,14 +137,6 @@
         return done(null, user);
       });
  */    });
-=======
-      let userInfo = await graph.getUserDetails(refreshToken);
-      userInfo.oid = profile.oid;
-      userInfo.refresh_token = refreshToken;
-
-      return done(null, userInfo);
-    });
->>>>>>> 64753a9c
   },
 ));
 
